--- conflicted
+++ resolved
@@ -289,15 +289,12 @@
                if PYQT_WEBENGINE_VERSION_STR is not None
                else qVersion())
 
-<<<<<<< HEAD
     try:
         flag = version_flags[version]
     except KeyError:
         return []
     else:
         return ['--qt-flag', flag] if qt_flag else ['--' + flag]
-=======
-    return []
 
 
 def import_userscript(name):
@@ -314,5 +311,4 @@
     spec = importlib.util.spec_from_loader(module_name, loader)
     module = importlib.util.module_from_spec(spec)
     spec.loader.exec_module(module)
-    return module
->>>>>>> 71ab96eb
+    return module